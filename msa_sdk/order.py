"""Module Order."""

import json

from msa_sdk.device import Device


class Order(Device):
    """Class Order."""

    def __init__(self, device_id):
        """Initialize."""
        Device.__init__(self, device_id=device_id)
        self.api_path = '/ordercommand'
        self.read()

    def command_execute(self, command, params, timeout=60):
        """

        Command execute.

        Parameters
        -----------
        command: String
                Order command
                Available values : CREATE, UPDATE, IMPORT, LIST, READ, DELETE

        params: dict
                Parameters in a dict format:

                {
                    "simple_firewall": {
                        "12": {
                                "object_id": "12",
                                "src_ip": "3.4.5.6",
                                "dst_port": "44"
                        }
                }


        Returns
        -------
        None

        """
        self.action = 'Command execute'
        self.path = '{}/execute/{}/{}'.format(self.api_path, self.device_id,
                                              command)

        self.call_post(params, timeout)

    def command_generate_configuration(self, command, params):
        """

        Command generate configuration.

        Parameters
        -----------
        command: String
                Order command

        params: dict
              Parameters


        Returns
        -------
        None

        """
        self.action = 'Command generate configuration'
        self.path = '{}/get/configuration/{}/{}'.format(self.api_path,
                                                        self.device_id,
                                                        command)

        self.call_post(params)

    def command_synchronize(self, timeout):
        """

        Command synchronize.

        Parameters
        -----------
        timeout: Integer
              Connection timeout


        Returns
        -------
        None

        """
        self.action = 'Command synchronize'
        self.path = '{}/synchronize/{}'.format(self.api_path,
                                               self.device_id)

        self.call_post(timeout=timeout)

    def command_call(self, command, mode, params):
        """

        Command call.

        Parameters
        -----------
        command: String
                CRUID method in microservice to call
        mode: Integer
                0 - No application
                1 - Apply to base
                2 - Apply to device
<<<<<<< HEAD
=======

>>>>>>> 9c2f1484
        Returns
        --------
        None

        """
        self.action = 'Call command'
        self.path = '{}/call/{}/{}/{}'.format(self.api_path,
                                              self.device_id,
                                              command,
                                              mode)
        self.call_post(params)

    def command_objects_all(self):
        """

        Get all microservices attached to a device.

        Parameters
        -----------
        device_id: Integer
                Device ID of the device
<<<<<<< HEAD
=======

>>>>>>> 9c2f1484
        Returns
        --------
        List:
                List of names of microservices attached

        """
        self.action = 'Get Microservices'
        self.path = '{}/objects/{}'.format(self.api_path, self.device_id)
        self.call_get()

    def command_objects_instances(self, object_name):
        """

        Get microservices instance by microservice name.

        Parameters
        -----------
        device_id: Integer
                Device ID of the device
        object_name: String
                Name of microservice
<<<<<<< HEAD
=======

>>>>>>> 9c2f1484
        Returns
        --------
        list of object:
                List of object IDs per microservice

        """
        self.action = 'Get Microservice Instances'
        self.path = '{}/objects/{}/{}'.format(self.api_path,
                                              self.device_id,
                                              object_name)
        self.call_get()

        return json.loads(self.content)

    def command_objects_instances_by_id(self, object_name, object_id):
        """

        Get microservices instance by microservice object ID.

        Parameters
        -----------
        device_id: Integer
                Device ID of the device
        object_name: String
                Name of microservice
        object_id: String
                Object ID of microservice instance
<<<<<<< HEAD
=======

>>>>>>> 9c2f1484
        Returns
        --------
        list of object:
                Object of microservice parameters per object ID

        """
        self.action = 'Get Microservice Object Details'
        self.path = '{}/objects/{}/{}/{}'.format(self.api_path,
                                                 self.device_id,
                                                 object_name,
                                                 object_id)
        self.call_get()

        return json.loads(self.content)<|MERGE_RESOLUTION|>--- conflicted
+++ resolved
@@ -110,10 +110,6 @@
                 0 - No application
                 1 - Apply to base
                 2 - Apply to device
-<<<<<<< HEAD
-=======
-
->>>>>>> 9c2f1484
         Returns
         --------
         None
@@ -135,10 +131,6 @@
         -----------
         device_id: Integer
                 Device ID of the device
-<<<<<<< HEAD
-=======
-
->>>>>>> 9c2f1484
         Returns
         --------
         List:
@@ -160,10 +152,6 @@
                 Device ID of the device
         object_name: String
                 Name of microservice
-<<<<<<< HEAD
-=======
-
->>>>>>> 9c2f1484
         Returns
         --------
         list of object:
@@ -191,10 +179,6 @@
                 Name of microservice
         object_id: String
                 Object ID of microservice instance
-<<<<<<< HEAD
-=======
-
->>>>>>> 9c2f1484
         Returns
         --------
         list of object:
