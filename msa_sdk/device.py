"""Module Device."""
import json

from msa_sdk.msa_api import MSA_API


class Device(MSA_API):  # pylint: disable=too-many-instance-attributes
    """Class Device."""

    # pylint: disable=too-many-arguments, too-many-locals
    def __init__(self, customer_id=None, name=None, manufacturer_id=None,
                 model_id=None, login=None, password=None,
                 password_admin=None, management_address=None,
                 device_external=None, log_enabled=True,
                 log_more_enabled=True, mail_alerting=True,
                 reporting=False, snmp_community="ubiqube",
                 device_id=None, management_port=None):
        """
        Initialize.

        Parameters
        ----------
        customer_id: String
                Customer id
        name: String
                Name of the device
        manufacturer_id: String
                Manufacture ID
        model_id: String
                Model ID
        login: String
                Login
        password: String
                Password
        password_admin: String
                Password Admin
        management_address: Management Address
        device_external: Device External
        log_enabled: Bool
                Log Enabled
        log_more_enabled: More logs
        mail_alerting: Bool
                Mail alerting
        reporting: Bool
                Reporting
        snmp_community: SNMP Community
        device_id: Device ID
        management_port: Management Port
        fail: Bool
              Fail creating the device


        Returns
        -------
        None

        """
        MSA_API.__init__(self)
        self.customer_id = customer_id
        self.name = name
        self.manufacturer_id = manufacturer_id
        self.model_id = model_id
        self.login = login
        self.password = password
        self.password_admin = password_admin
        self.management_address = management_address
        self.device_external = device_external
        self.log_enabled = log_enabled
        self.log_more_enabled = log_more_enabled
        self.mail_alerting = mail_alerting
        self.reporting = reporting
        self.snmp_community = snmp_community
        self.api_path_v1 = "/device/v1"
        self.api_path = "/device"
        self.management_interface = None
        self.use_nat = False
        self.configuration = {}
        self.device_id = device_id
        self.management_port = management_port
        self.fail = None

        if device_id:
            self.read()

    def _format_path_ref_id(self, by_ref, path):
        del_by = "reference/" + by_ref \
            if by_ref else "id/" + str(self.device_id)
        self.path = "{}/{}".format(path, del_by)

    def create(self):
        """
        Create device.

        Returns
        -------
        Dict() with created device capabilities

        """
        self.action = 'Create device'
        self.path = '{}/v2/{}'.format(self.api_path, self.customer_id)

        data = {"manufacturerId": self.manufacturer_id,
                "modelId": self.model_id,
                "managementAddress": self.management_address,
                "reporting": self.reporting,
                "useNat": self.use_nat,
                "logEnabled": self.log_enabled,
                "logMoreEnabled": self.log_more_enabled,
                "managementInterface": self.management_interface,
                "mailAlerting": self.mail_alerting,
                "passwordAdmin": self.password_admin,
                "externalReference": self.device_external,
                "login": self.login,
                "name": self.name,
                "password": self.password,
                "id": 0,
                "snmpCommunity": self.snmp_community}
        if self.management_port:
            data["managementPort"] = self.management_port

        self.call_post(data)
        self.fail = not self.response.ok
        if self.response.ok:
            self.device_id = json.loads(self.content)['id']

        return json.loads(self.content)

    def update(self, field: str, value: str) -> dict:
        """
        Update device.
<<<<<<< HEAD

=======
        
>>>>>>> 9c2f1484
        field: String
               Modifyed device field
        value: String
               Modified field's value (str)


        Returns
        -------
        Updated device capabilities: Dict()

        """
<<<<<<< HEAD
        self.action = 'Update device'

=======
        import json

        self.action = 'Update device'
        
>>>>>>> 9c2f1484
        data = {"id": self.device_id,
                "name": self.name,
                "manufacturerId": self.manufacturer_id,
                "modelId": self.model_id,
                "managementAddress": self.management_address,
                "managementInterface": self.management_interface,
                "managementPort": self.management_port,
                "login": self.login,
                "password": self.password,
                "password_admin": self.password_admin,
                "log_enable": self.log_enabled,
                "mailAlerting": self.mail_alerting,
                "useNat": self.use_nat,
                "snmpCommunity": self.snmp_community
<<<<<<< HEAD
                }
        self.path = '{}/v2/{}'.format(self.api_path, self.device_id)

        data[field] = value

=======
               }
        self.path = '{}/v2/{}'.format(self.api_path, self.device_id)
        
        data[field] = value
        
>>>>>>> 9c2f1484
        self.call_put(json.dumps(data))

        return json.loads(self.content)

    def delete(self, by_ref=False):
        """
        Delete device.

        Parameters
        ----------
        by_ref: String
                Path /id/ or /reference/

        Returns
        -------
        None

        """
        self.action = 'Delete device'
        self._format_path_ref_id(by_ref, self.api_path)
        self.call_delete()

    def activate(self):
        """
        Activate device.

        Returns
        --------
        None

        """
        self.path = "{}/activate/{}".format(self.api_path, self.device_id)
        self.call_post()

    def provision(self):
        """
        Provision a device.

        Returns
        --------
        None

        """
        self.action = 'Post Provisioning'
        self.path = "{}/provisioning/{}".format(self.api_path, self.device_id)
        self.call_post()

    def provision_status(self):
        """
        Get the provision status.

        Returns
        --------
        Dict() with provision status

        """
        self.action = 'Get provision status'
        self.path = "{}/provisioning/status/{}".format(
            self.api_path, self.device_id)
        self.call_get()

        return json.loads(self.content)

    def is_device(self):
        """
        Check if is device.

        Returns
        --------
        Dict() with True or False

        """
        self.action = 'Is device'
        self.path = "{}/isDevice/{}".format(self.api_path, self.device_id)
        self.call_get()
        return json.loads(self.content)

    def read(self, by_ref=False):
        """
        Read device information.

        Parameters
        ----------
        by_ref: String
            Path /id/ or /reference/

        Returns
        --------
        Json formated string

        """
        self.action = 'Read device'
        if by_ref:
<<<<<<< HEAD
            self.path = "{}/{}".format(self.api_path,
                                       "reference/{}".format(by_ref))
        else:
            self.path = '{}/v2/{}'.format(self.api_path, self.device_id)

=======
            self.path = "{}/{}".format(self.api_path, "reference/{}".format(by_ref))
        else:
            self.path = '{}/v2/{}'.format(self.api_path, self.device_id)
        
>>>>>>> 9c2f1484
        self.call_get()
        if not self.response.ok:
            return False

        device_info = json.loads(self.content)

        self.device_id = device_info['id']
        self.name = device_info["name"]
        self.manufacturer_id = device_info["manufacturerId"]
        self.model_id = device_info["modelId"]
        self.management_address = device_info["managementAddress"]
        self.management_interface = device_info["managementInterface"]
        self.management_port = device_info["managementPort"]
        self.login = device_info["login"]
        self.password = device_info["password"]
        self.password_admin = device_info["passwordAdmin"]
        self.log_enabled = device_info["logEnabled"]
        self.mail_alerting = device_info["mailAlerting"]
        self.use_nat = device_info["useNat"]
        self.snmp_community = device_info["snmpCommunity"]

        return self.content

    def status(self):
        """
        Get device status.

        Returns
        --------
        One word string

        """
        self.action = "Get device status"
        self.path = "{}/status/{}".format(self.api_path, self.device_id)

        self.call_get()
        return self.content

    def get_configuration_status(self):
        """
        Get configuration status and add to device configuration.

        Returns
        --------
        None

        """
        self.action = 'Get configuration status'
        self.path = "{}/configuration/status/id/{}".format(
            self.api_path, self.device_id)
        self.call_get()
        self.configuration = json.loads(self.content)

    def update_config(self):
        """
        Update config.

        Returns
        --------
        Config in JSON form

        """
        self.action = 'Update config'
        self.path = "{}/configuration/update/{}".format(
            self.api_path, self.device_id)
        self.call_post()
        return json.dumps(self.content)

    def ping(self, address):
        """
        Ping address.

        Parameters
        ----------
        address: String
                Ip address.

        Returns
        --------
        Ping response

        """
        self.action = 'Get ping'
        self.path = "{}/ping/{}".format(self.api_path, address)
        self.call_get()

        return self.content

    def initial_provisioning(self):
        """
        Initialize provisioning.

        Returns
        --------
        None

        """
        self.action = 'Intial provisioning'
        self.path = "{}/provisioning/{}".format(self.api_path, self.device_id)
        self.call_post()

    def push_configuration_status(self):
        """
        Push configuration status.

        Returns
        --------
        Json with configuration

        """
        self.action = 'Push configuration status'
        self.path = "{}/push_configuration/status/{}".format(
            self.api_path, self.device_id)

        self.call_get()
        return json.dumps(self.content)

    def push_configuration(self, configuration=None):
        """
        Push configuration.

        Parameters
        ----------
        configuration: String
                Configuration parameters for the device

        Returns
        --------
        None

        """
        self.action = 'Push configuration'
        self.path = "{}/push_configuration/{}".format(
            self.api_path, self.device_id)

        self.call_put(configuration)

    def update_ip_address(self, ip_addr, netmask="255.255.255.255"):
        """
        Update Ip Address.

        Parameters
        ----------
        ip_addr: String
                IP Address format (xxx.xxx.xxx.xxx)
        netmask: String
                Netmask, default 255.255.255.2555

        Returns
        --------
        None

        """
        self.action = 'Update ip address'
        path = "{}/management_ip/update/{}?ip={}&mask={}"
        self.path = path.format(self.api_path, self.device_id, ip_addr,
                                netmask)
        self.call_put()

    def profile_switch(self, old_profile, new_profile_ref):
        """
        Profile Switch.

        Parameters
        ----------
        old_profile: String
                Old profile name
        new_profile_ref: String
            New profile name

        Returns
        --------
        None

        """
        self.action = 'Profile switch'
        path = ('{}/conf_profile/switch/{}'
                '?old_profile_ref={}&new_profile_ref={}').format(
                    self.api_path,
                    self.device_id,
                    old_profile,
                    new_profile_ref)
        self.path = path
        self.call_put()

    def profile_attach(self, profile_reference: str) -> None:
        """
        Attach new profile to device.

        Parameters
        ----------
        profile_reference:  String
                            Profile external reference

        Returns
        --------
        None

        """
        self.path = ('/profile/{profile_reference}/attach'
                     '?device={device_reference}').format(
                         profile_reference=profile_reference,
                         device_reference=self.device_external)
        self.call_put()

    def update_credentials(self, login, password):
        """
        Update Credentials.

        Parameters
        ----------
        login: String
                Credentials Login
        password: String
                Credentials password

        Returns
        --------
        None

        """
        self.action = 'Update credentials'
        path = "{}/credentials/update/{}?login={}&password={}"
        self.path = path.format(self.api_path, self.device_id, login, password)
        self.call_put()

    def attach_files(self, uris, position="AUTO"):
        """
        Attach files.

        Parameters
        ----------
        uris:
        position: String
                default: AUTO

        Returns
        --------
        None

        """
        self.action = 'Attach files'
        self.path = ("{}/attach/{}/files/{}").format(self.api_path,
                                                     self.device_id, position)
        self.call_put(json.dumps(uris))

    def detach_files(self, uris):
        """
        Attach files.

        Parameters
        ----------
        uris: String

        Returns
        --------
        None

        """
        self.action = 'Detach files'
        self.path = ("{}/detach/{}/files").format(self.api_path,
                                                  self.device_id)
        self.call_put(json.dumps(uris))

    def get_configuration_variable(self, name: str) -> dict:
        """
        Get configuration variable value.

        Parameters
        ----------
        name:    String
                 Variable name

        Returns
        -------
        String:  Dict() like {'name': str(), 'value': str(), 'comment': str()}

        """
        self.path = '/variables/{device_id}/{name}'.format(
            device_id=self.device_id, name=name)
        self.call_get()

        return json.loads(self.content)

    def create_configuration_variable(
            self,
            name: str,
            value: str,
            conf_type: str = 'String',
            comment: str = '') -> bool:
        """
        Create configuration variable.

        Parameters
        ----------
        name:    String
                 Variable name
        value:   String
                 Vriable Value
        conf_type:    String
                      Variable type
                      Default: String
        comment: String
                 Comment
                 Default: empty stirng

        Returns
        -------
        True:  Variable has been created successdully
        False: Variable has not been created successfully

        """
        self.path = '/variables/{device_id}/{name}'\
                    '?value={value}'\
                    '&type={type}'\
                    '&comment={comment}'.format(device_id=self.device_id,
                                                name=name,
                                                value=value,
                                                type=conf_type,
                                                comment=comment)

        self.call_put()

        if self.get_configuration_variable(name)['value'] == value:
            return True
        else:
            return False<|MERGE_RESOLUTION|>--- conflicted
+++ resolved
@@ -128,11 +128,7 @@
     def update(self, field: str, value: str) -> dict:
         """
         Update device.
-<<<<<<< HEAD
-
-=======
-        
->>>>>>> 9c2f1484
+
         field: String
                Modifyed device field
         value: String
@@ -144,15 +140,8 @@
         Updated device capabilities: Dict()
 
         """
-<<<<<<< HEAD
         self.action = 'Update device'
 
-=======
-        import json
-
-        self.action = 'Update device'
-        
->>>>>>> 9c2f1484
         data = {"id": self.device_id,
                 "name": self.name,
                 "manufacturerId": self.manufacturer_id,
@@ -167,19 +156,11 @@
                 "mailAlerting": self.mail_alerting,
                 "useNat": self.use_nat,
                 "snmpCommunity": self.snmp_community
-<<<<<<< HEAD
                 }
         self.path = '{}/v2/{}'.format(self.api_path, self.device_id)
 
         data[field] = value
 
-=======
-               }
-        self.path = '{}/v2/{}'.format(self.api_path, self.device_id)
-        
-        data[field] = value
-        
->>>>>>> 9c2f1484
         self.call_put(json.dumps(data))
 
         return json.loads(self.content)
@@ -272,19 +253,13 @@
 
         """
         self.action = 'Read device'
+
         if by_ref:
-<<<<<<< HEAD
             self.path = "{}/{}".format(self.api_path,
                                        "reference/{}".format(by_ref))
         else:
             self.path = '{}/v2/{}'.format(self.api_path, self.device_id)
 
-=======
-            self.path = "{}/{}".format(self.api_path, "reference/{}".format(by_ref))
-        else:
-            self.path = '{}/v2/{}'.format(self.api_path, self.device_id)
-        
->>>>>>> 9c2f1484
         self.call_get()
         if not self.response.ok:
             return False
